import { useParams } from "@solidjs/router";
import {
  Accessor,
  Component,
  createEffect,
  createSignal,
  For,
  JSXElement,
  Match,
  Show,
  Switch,
} from "solid-js";
import { client } from "../..";
import { SystemProcess, SystemStats } from "../../types";
import { convert_timelength_to_ms } from "../../util/helpers";
import { useLocalStorage } from "../../util/hooks";
import HeatBar from "../shared/HeatBar";
import Icon from "../shared/Icon";
import Input from "../shared/Input";
import Flex from "../shared/layout/Flex";
import Grid from "../shared/layout/Grid";
import Loading from "../shared/loading/Loading";
import Selector from "../shared/menu/Selector";
import SimpleTabs from "../shared/tabs/SimpleTabs";
import {
  CpuChart,
  DiskChart,
  DiskReadChart,
  DiskWriteChart,
  LoadChart,
  MemChart,
  NetworkRecvChart,
  NetworkSentChart,
  SingleTempuratureChart,
} from "./Charts";
import { useStatsState } from "./Provider";
import s from "./stats.module.scss";

const CurrentStats: Component<{}> = (p) => {
  const params = useParams();
  const { pollRate } = useStatsState();
  const [stats, setStats] = createSignal<SystemStats[]>([]);
  // useStatsWs(params, setStats, p.setWsOpen);
  const load = async () => {
    const stats = await client.get_server_stats(params.id, {
      networks: true,
      components: true,
      processes: true,
    });
    setStats((curr) => [...(curr.length > 200 ? curr.slice(1) : curr), stats]);
  };
  let timeout = -1;
  let interval = -1;
  createEffect(() => {
    clearInterval(interval);
    clearTimeout(timeout);
    const pollRateMs = convert_timelength_to_ms(pollRate())!;
    timeout = setTimeout(() => {
      load();
      interval = setInterval(() => load(), pollRateMs);
    }, pollRateMs - (new Date().getTime() % pollRateMs));
  });
  load();
  const latest = () => stats()[stats().length - 1];
  return (
    <Grid class={s.Content} placeItems="start center">
      <Show when={stats().length > 0} fallback={<Loading type="three-dot" />}>
        <Grid class={s.HeatBars} placeItems="center start">
          <BasicInfo stats={stats} />
          <div />
          <SimpleTabs
            containerStyle={{ width: "100%", "min-width": "300px" }}
            localStorageKey={`${params.id}-io-tab-v1`}
            tabs={[
              {
                title: "network io",
                element: () => (
                  <Flex>
                    <NetworkRecvChart stats={stats} small disableScroll />
                    <NetworkSentChart stats={stats} small disableScroll />
                  </Flex>
                ),
              },
              {
                title: "disk io",
                element: () => (
                  <Flex>
                    <DiskReadChart stats={stats} small disableScroll />
                    <DiskWriteChart stats={stats} small disableScroll />
                  </Flex>
                ),
              },
            ]}
          />
          <div />

          <For
            each={latest().components?.filter((c) => c.critical !== undefined)}
          >
            {(comp) => (
              <StatsHeatbarRow
                type="temp"
                label={comp.label}
                stats={stats}
                percentage={(100 * comp.temp) / comp.critical!}
                localStorageKey={`${params.id}-temp-${comp.label}-v1`}
                additionalInfo={
                  <div style={{ opacity: 0.7 }}>{comp.temp.toFixed(1)}°</div>
                }
              />
            )}
          </For>

          <Processes latest={latest()} />
        </Grid>
      </Show>
    </Grid>
  );
};

export default CurrentStats;

const BasicInfo: Component<{
  stats: Accessor<SystemStats[]>;
}> = (p) => {
  const latest = () => p.stats()[p.stats().length - 1];
  const mem_perc = () => {
    return (100 * latest().mem_used_gb) / latest().mem_total_gb;
  };
  const disk_perc = () => {
    return (100 * latest().disk.used_gb) / latest().disk.total_gb;
  };
  return (
    <>
      <StatsHeatbarRow
        label="cpu"
        type="cpu"
        stats={p.stats}
        percentage={latest().cpu_perc}
        localStorageKey="current-stats-cpu-graph-v1"
        additionalInfo={
          <div style={{ opacity: 0.7 }}>
            {(latest().cpu_freq_mhz / 1000).toFixed(1)} GHz
          </div>
        }
      />

      <StatsHeatbarRow
        label="mem"
        type="mem"
        stats={p.stats}
        percentage={mem_perc()}
        localStorageKey="current-stats-mem-graph-v1"
        additionalInfo={
          <div style={{ opacity: 0.7 }}>
            {latest().mem_used_gb.toFixed(1)} of{" "}
            {latest().mem_total_gb.toFixed()} GB
          </div>
        }
      />

      <StatsHeatbarRow
        label="load"
        type="load"
        stats={p.stats}
        percentage={latest().system_load!}
        localStorageKey="current-stats-load-graph-v1"
      />

      <StatsHeatbarRow
        label="disk"
        type="disk"
        stats={p.stats}
        percentage={disk_perc()}
        localStorageKey="current-stats-disk-graph-v1"
        additionalInfo={
          <div style={{ opacity: 0.7 }}>
            {latest().disk.used_gb.toFixed()} of{" "}
            {latest().disk.total_gb.toFixed()} GB
          </div>
        }
      />
    </>
  );
};

const StatsHeatbarRow: Component<{
  type: "cpu" | "load" | "mem" | "disk" | "temp";
  label: string;
  stats: Accessor<SystemStats[]>;
  percentage: number;
  localStorageKey: string;
  additionalInfo?: JSXElement;
}> = (p) => {
  const [showGraph, setShowGraph] = useLocalStorage(false, p.localStorageKey);
  return (
    <>
      <Show when={p.type === "temp"}>
        <div />
        <h2>{p.label}</h2>
        <div />
      </Show>
      <Show when={p.type !== "temp"} fallback={<div />}>
        <h1 style={{ "place-self": "center end" }}>{p.label}</h1>
      </Show>
      <HeatBar
        containerClass="card shadow"
        containerStyle={{ width: "60vw", "min-width": "300px" }}
        filled={Math.floor(p.percentage / 2)}
        total={50}
        onClick={() => setShowGraph((curr) => !curr)}
      />
      <Grid gap="0">
        <h1>{p.percentage.toFixed(1)}%</h1>
        {p.additionalInfo}
      </Grid>
      <Show when={showGraph()}>
        <div />
        <Switch>
          <Match when={p.type === "load"}>
            <LoadChart stats={p.stats} small disableScroll />
          </Match>
          <Match when={p.type === "cpu"}>
            <CpuChart stats={p.stats} small disableScroll />
          </Match>
          <Match when={p.type === "mem"}>
            <MemChart stats={p.stats} small disableScroll />
          </Match>
          <Match when={p.type === "disk"}>
            <DiskChart stats={p.stats} small disableScroll />
          </Match>
          <Match when={p.type === "temp"}>
            <SingleTempuratureChart
              component={p.label}
              stats={p.stats}
              small
              disableScroll
            />
          </Match>
        </Switch>
        <div />
      </Show>
    </>
  );
};

const Processes: Component<{ latest: SystemStats }> = (p) => {
  const params = useParams();
  const [sortBy, setSortBy] = useLocalStorage(
    "cpu",
    `${params.id}-processes-sortby-v1`
  );
  const [filter, setFilter] = useLocalStorage("", `${params.id}-processes-filter-v1`);
  const sort: () =>
    | ((a: SystemProcess, b: SystemProcess) => number)
    | undefined = () => {
    if (sortBy() === "cpu") {
      return (a, b) => {
        return b.cpu_perc - a.cpu_perc;
      };
    } else if (sortBy() === "mem") {
      return (a, b) => {
        return b.mem_mb - a.mem_mb;
      };
    } else if (sortBy() === "name") {
      return (a, b) => {
        if (a.name > b.name) {
          return 1;
        } else {
          return -1;
        }
      };
    }
  };
  const processes = () => {
    return p.latest.processes
      ?.filter((p) => {
        if (filter().length === 0) {
          return true
        }
        return filter()
          .split(" ")
          .filter((i) => i.length > 0)
          .reduce((prev, curr) => {
            return prev || p.name.includes(curr);
          }, false);
      }
        
      )
      .sort(sort());
  };
  return (
    <>
      <div />
      <Flex alignItems="center">
        <h1>processes</h1>
        <Selector
          label="sort by: "
          selected={sortBy()}
          items={["name", "cpu", "mem"]}
          onSelect={(item) => setSortBy(item)}
          position="bottom right"
          targetClass="grey"
        />
        <Flex alignItems="center">
          <Input placeholder="filter" value={filter()} onEdit={setFilter} />
          <Show when={filter().length > 0}>
            <button class="grey" onClick={() => setFilter("")}>
              <Icon type="cross" />
            </button>
          </Show>
        </Flex>
      </Flex>
      <div />

      <For each={processes()}>
        {(proc) => (
          <>
            <div />
            <Process proc={proc} />
            <div />
          </>
        )}
      </For>
    </>
  );
};

const Process: Component<{ proc: SystemProcess }> = (p) => {
  return (
    <Flex
      class="card shadow"
      alignItems="center"
      justifyContent="space-between"
      style={{ width: "100%", "box-sizing": "border-box" }}
    >
      <h2>{p.proc.name}</h2>
      <Flex alignItems="center">
        <Flex gap="0.3rem" alignItems="center">
          <div>cpu:</div>
          <h2>{p.proc.cpu_perc.toFixed(1)}%</h2>
        </Flex>
        <Flex gap="0.3rem" alignItems="center">
          <div>mem:</div>
          <h2>{p.proc.mem_mb.toFixed(1)} mb</h2>
        </Flex>
        {/* <Flex gap="0.3rem" alignItems="center">
          <div>disk read:</div>
          <h2>{p.proc.disk_read_kb.toFixed(1)} kb</h2>
        </Flex>
        <Flex gap="0.3rem" alignItems="center">
          <div>disk write:</div>
          <h2>{p.proc.disk_write_kb.toFixed(1)} kb</h2>
        </Flex> */}
        <Flex gap="0.3rem" alignItems="center">
          <div>pid:</div>
          <h2>{p.proc.pid}</h2>
        </Flex>
      </Flex>
    </Flex>
  );
};

<<<<<<< HEAD
function useStatsWs(params: Params, setStats: Setter<SystemStats[]>, setWsOpen: Setter<boolean>) {
  const ws = new ReconnectingWebSocket(
    `${URL.replace("http", "ws")}/ws/stats/${params.id}${generateQuery({
      networks: "true",
      components: "true",
      processes: "true",
      cpus: "true",
    })}`
  );
  ws.addEventListener("open", () => {
    // console.log("connection opened");
    ws.send(client.token!);
    setWsOpen(true);
  });
  ws.addEventListener("message", ({ data }) => {
    if (data === "LOGGED_IN") {
      console.log("logged in to ws");
      return;
    }
    const stats = JSON.parse(data) as SystemStats;
    // console.log(stats);
    setStats((stats_arr) => [
      ...(stats_arr.length > 200 ? stats_arr.slice(1) : stats_arr),
      stats,
    ]);
  });
  ws.addEventListener("close", () => {
    console.log("stats connection closed");
    // clearInterval(int);
    setWsOpen(false);
  });
  onCleanup(() => {
    console.log("closing stats ws");
    ws.close();
  });
}
=======
// function useStatsWs(params: Params, setStats: Setter<SystemStats[]>, setWsOpen: Setter<boolean>) {
//   const ws = new ReconnectingWebSocket(
//     `${URL.replace("http", "ws")}/ws/stats/${params.id}${generateQuery({
//       networks: "true",
//       // components: "true",
//       // processes: "true",
//       // cpus: "true",
//     })}`
//   );
//   ws.addEventListener("open", () => {
//     // console.log("connection opened");
//     ws.send(client.token!);
//     setWsOpen(true);
//   });
//   ws.addEventListener("message", ({ data }) => {
//     if (data === "LOGGED_IN") {
//       console.log("logged in to ws");
//       return;
//     }
//     const stats = JSON.parse(data) as SystemStats;
//     console.log(stats);
//     setStats((stats_arr) => [
//       ...(stats_arr.length > 200 ? stats_arr.slice(1) : stats_arr),
//       stats,
//     ]);
//   });
//   ws.addEventListener("close", () => {
//     console.log("stats connection closed");
//     // clearInterval(int);
//     setWsOpen(false);
//   });
//   onCleanup(() => {
//     console.log("closing stats ws");
//     ws.close();
//   });
// }
>>>>>>> d1df2818

// const NetworkIoInfo: Component<{ stats: Accessor<SystemStats[]> }> = (p) => {
//   const latest = () => p.stats()[p.stats().length - 1];
//   const network_recv = () => {
//     return latest().networks?.length || 0 > 0
//       ? latest()
//           .networks!.map((n) => n.recieved_kb)
//           .reduce((p, c) => p + c) /
//           get_to_one_sec_divisor(latest().polling_rate)!
//       : 0;
//   };
//   const network_sent = () => {
//     return latest().networks?.length || 0 > 0
//       ? latest()
//           .networks!.map((n) => n.transmitted_kb)
//           .reduce((p, c) => p + c) /
//           get_to_one_sec_divisor(latest().polling_rate)!
//       : 0;
//   };
//   return (
//     <>
//       <div />
//       <Flex alignItems="center">
//         <h1>network recv</h1>
//         <h2 style={{ opacity: 0.7 }}>{network_recv().toFixed(1)} kb/s</h2>
//       </Flex>
//       <div />

//       <div />
//       <NetworkRecvChart stats={p.stats} small disableScroll />
//       <div />

//       <div />
//       <Flex alignItems="center">
//         <h1>network sent</h1>
//         <h2 style={{ opacity: 0.7 }}>{network_sent().toFixed(1)} kb/s</h2>
//       </Flex>
//       <div />

//       <div />
//       <NetworkSentChart stats={p.stats} small disableScroll />
//       <div />
//     </>
//   );
// };

// const DiskIoInfo: Component<{ stats: Accessor<SystemStats[]> }> = (p) => {
//   const latest = () => p.stats()[p.stats().length - 1];
//   const disk_read = () => latest().disk.read_kb;
//   const disk_write = () => latest().disk.write_kb;
//   return (
//     <>
//       <div />
//       <Flex alignItems="center">
//         <h1>disk read</h1>
//         <h2 style={{ opacity: 0.7 }}>{disk_read().toFixed(1)} kb/s</h2>
//       </Flex>
//       <div />

//       <div />
//       <DiskReadChart stats={p.stats} small disableScroll />
//       <div />

//       <div />
//       <Flex alignItems="center">
//         <h1>disk write</h1>
//         <h2 style={{ opacity: 0.7 }}>{disk_write().toFixed(1)} kb/s</h2>
//       </Flex>
//       <div />

//       <div />
//       <DiskWriteChart stats={p.stats} small disableScroll />
//       <div />
//     </>
//   );
// };<|MERGE_RESOLUTION|>--- conflicted
+++ resolved
@@ -361,44 +361,6 @@
   );
 };
 
-<<<<<<< HEAD
-function useStatsWs(params: Params, setStats: Setter<SystemStats[]>, setWsOpen: Setter<boolean>) {
-  const ws = new ReconnectingWebSocket(
-    `${URL.replace("http", "ws")}/ws/stats/${params.id}${generateQuery({
-      networks: "true",
-      components: "true",
-      processes: "true",
-      cpus: "true",
-    })}`
-  );
-  ws.addEventListener("open", () => {
-    // console.log("connection opened");
-    ws.send(client.token!);
-    setWsOpen(true);
-  });
-  ws.addEventListener("message", ({ data }) => {
-    if (data === "LOGGED_IN") {
-      console.log("logged in to ws");
-      return;
-    }
-    const stats = JSON.parse(data) as SystemStats;
-    // console.log(stats);
-    setStats((stats_arr) => [
-      ...(stats_arr.length > 200 ? stats_arr.slice(1) : stats_arr),
-      stats,
-    ]);
-  });
-  ws.addEventListener("close", () => {
-    console.log("stats connection closed");
-    // clearInterval(int);
-    setWsOpen(false);
-  });
-  onCleanup(() => {
-    console.log("closing stats ws");
-    ws.close();
-  });
-}
-=======
 // function useStatsWs(params: Params, setStats: Setter<SystemStats[]>, setWsOpen: Setter<boolean>) {
 //   const ws = new ReconnectingWebSocket(
 //     `${URL.replace("http", "ws")}/ws/stats/${params.id}${generateQuery({
@@ -435,7 +397,6 @@
 //     ws.close();
 //   });
 // }
->>>>>>> d1df2818
 
 // const NetworkIoInfo: Component<{ stats: Accessor<SystemStats[]> }> = (p) => {
 //   const latest = () => p.stats()[p.stats().length - 1];
